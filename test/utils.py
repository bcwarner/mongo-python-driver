# Copyright 2012-present MongoDB, Inc.
#
# Licensed under the Apache License, Version 2.0 (the "License");
# you may not use this file except in compliance with the License.
# You may obtain a copy of the License at
#
# http://www.apache.org/licenses/LICENSE-2.0
#
# Unless required by applicable law or agreed to in writing, software
# distributed under the License is distributed on an "AS IS" BASIS,
# WITHOUT WARRANTIES OR CONDITIONS OF ANY KIND, either express or implied.
# See the License for the specific language governing permissions and
# limitations under the License.

"""Utilities for testing pymongo
"""

import contextlib
import copy
import functools
import os
import re
import shutil
import sys
import threading
import time
import unittest
import warnings
from collections import abc, defaultdict
from functools import partial
from test import client_context, db_pwd, db_user

from bson import json_util
from bson.objectid import ObjectId
from bson.son import SON
from pymongo import MongoClient, monitoring, operations, read_preferences
from pymongo.collection import ReturnDocument
from pymongo.cursor import CursorType
from pymongo.errors import ConfigurationError, OperationFailure
from pymongo.hello import HelloCompat
<<<<<<< HEAD
from pymongo.lock import _ForkLock
from pymongo.monitoring import _SENSITIVE_COMMANDS
=======
from pymongo.monitoring import (
    _SENSITIVE_COMMANDS,
    ConnectionCheckedInEvent,
    ConnectionCheckedOutEvent,
    ConnectionCheckOutFailedEvent,
    ConnectionCheckOutStartedEvent,
    ConnectionClosedEvent,
    ConnectionCreatedEvent,
    ConnectionReadyEvent,
    PoolClearedEvent,
    PoolClosedEvent,
    PoolCreatedEvent,
    PoolReadyEvent,
)
>>>>>>> d2b95d1b
from pymongo.pool import _CancellationContext, _PoolGeneration
from pymongo.read_concern import ReadConcern
from pymongo.read_preferences import ReadPreference
from pymongo.server_selectors import any_server_selector, writable_server_selector
from pymongo.server_type import SERVER_TYPE
from pymongo.uri_parser import parse_uri
from pymongo.write_concern import WriteConcern

IMPOSSIBLE_WRITE_CONCERN = WriteConcern(w=50)


class BaseListener(object):
    def __init__(self):
        self.events = []

    def reset(self):
        self.events = []

    def add_event(self, event):
        self.events.append(event)

    def event_count(self, event_type):
        return len(self.events_by_type(event_type))

    def events_by_type(self, event_type):
        """Return the matching events by event class.

        event_type can be a single class or a tuple of classes.
        """
        return self.matching(lambda e: isinstance(e, event_type))

    def matching(self, matcher):
        """Return the matching events."""
        return [event for event in self.events[:] if matcher(event)]

    def wait_for_event(self, event, count):
        """Wait for a number of events to be published, or fail."""
        wait_until(lambda: self.event_count(event) >= count, "find %s %s event(s)" % (count, event))


class CMAPListener(BaseListener, monitoring.ConnectionPoolListener):
    def connection_created(self, event):
        assert isinstance(event, ConnectionCreatedEvent)
        self.add_event(event)

    def connection_ready(self, event):
        assert isinstance(event, ConnectionReadyEvent)
        self.add_event(event)

    def connection_closed(self, event):
        assert isinstance(event, ConnectionClosedEvent)
        self.add_event(event)

    def connection_check_out_started(self, event):
        assert isinstance(event, ConnectionCheckOutStartedEvent)
        self.add_event(event)

    def connection_check_out_failed(self, event):
        assert isinstance(event, ConnectionCheckOutFailedEvent)
        self.add_event(event)

    def connection_checked_out(self, event):
        assert isinstance(event, ConnectionCheckedOutEvent)
        self.add_event(event)

    def connection_checked_in(self, event):
        assert isinstance(event, ConnectionCheckedInEvent)
        self.add_event(event)

    def pool_created(self, event):
        assert isinstance(event, PoolCreatedEvent)
        self.add_event(event)

    def pool_ready(self, event):
        assert isinstance(event, PoolReadyEvent)
        self.add_event(event)

    def pool_cleared(self, event):
        assert isinstance(event, PoolClearedEvent)
        self.add_event(event)

    def pool_closed(self, event):
        assert isinstance(event, PoolClosedEvent)
        self.add_event(event)


class EventListener(monitoring.CommandListener):
    def __init__(self):
        self.results = defaultdict(list)

    def started(self, event):
        self.results["started"].append(event)

    def succeeded(self, event):
        self.results["succeeded"].append(event)

    def failed(self, event):
        self.results["failed"].append(event)

    def started_command_names(self):
        """Return list of command names started."""
        return [event.command_name for event in self.results["started"]]

    def reset(self):
        """Reset the state of this listener."""
        self.results.clear()


class TopologyEventListener(monitoring.TopologyListener):
    def __init__(self):
        self.results = defaultdict(list)

    def closed(self, event):
        self.results["closed"].append(event)

    def description_changed(self, event):
        self.results["description_changed"].append(event)

    def opened(self, event):
        self.results["opened"].append(event)

    def reset(self):
        """Reset the state of this listener."""
        self.results.clear()


class AllowListEventListener(EventListener):
    def __init__(self, *commands):
        self.commands = set(commands)
        super(AllowListEventListener, self).__init__()

    def started(self, event):
        if event.command_name in self.commands:
            super(AllowListEventListener, self).started(event)

    def succeeded(self, event):
        if event.command_name in self.commands:
            super(AllowListEventListener, self).succeeded(event)

    def failed(self, event):
        if event.command_name in self.commands:
            super(AllowListEventListener, self).failed(event)


class OvertCommandListener(EventListener):
    """A CommandListener that ignores sensitive commands."""

    ignore_list_collections = False

    def started(self, event):
        if self.ignore_list_collections and event.command_name.lower() == "listcollections":
            self.ignore_list_collections = False
            return
        if event.command_name.lower() not in _SENSITIVE_COMMANDS:
            super(OvertCommandListener, self).started(event)

    def succeeded(self, event):
        if self.ignore_list_collections and event.command_name.lower() == "listcollections":
            self.ignore_list_collections = False
            return
        if event.command_name.lower() not in _SENSITIVE_COMMANDS:
            super(OvertCommandListener, self).succeeded(event)

    def failed(self, event):
        if self.ignore_list_collections and event.command_name.lower() == "listcollections":
            self.ignore_list_collections = False
            return
        if event.command_name.lower() not in _SENSITIVE_COMMANDS:
            super(OvertCommandListener, self).failed(event)


class _ServerEventListener(object):
    """Listens to all events."""

    def __init__(self):
        self.results = []

    def opened(self, event):
        self.results.append(event)

    def description_changed(self, event):
        self.results.append(event)

    def closed(self, event):
        self.results.append(event)

    def matching(self, matcher):
        """Return the matching events."""
        results = self.results[:]
        return [event for event in results if matcher(event)]

    def reset(self):
        self.results = []


class ServerEventListener(_ServerEventListener, monitoring.ServerListener):
    """Listens to Server events."""


class ServerAndTopologyEventListener(  # type: ignore[misc]
    ServerEventListener, monitoring.TopologyListener
):
    """Listens to Server and Topology events."""


class HeartbeatEventListener(BaseListener, monitoring.ServerHeartbeatListener):
    """Listens to only server heartbeat events."""

    def started(self, event):
        self.add_event(event)

    def succeeded(self, event):
        self.add_event(event)

    def failed(self, event):
        self.add_event(event)


class MockSocketInfo(object):
    def __init__(self):
        self.cancel_context = _CancellationContext()
        self.more_to_come = False

    def close_socket(self, reason):
        pass

    def __enter__(self):
        return self

    def __exit__(self, exc_type, exc_val, exc_tb):
        pass


class MockPool(object):
    def __init__(self, address, options, handshake=True):
        self.gen = _PoolGeneration()
        self._lock = _ForkLock()
        self.opts = options
        self.operation_count = 0

    def stale_generation(self, gen, service_id):
        return self.gen.stale(gen, service_id)

    def get_socket(self, handler=None):
        return MockSocketInfo()

    def return_socket(self, *args, **kwargs):
        pass

    def _reset(self, service_id=None):
        with self._lock:
            self.gen.inc(service_id)

    def ready(self):
        pass

    def reset(self, service_id=None):
        self._reset()

    def reset_without_pause(self):
        self._reset()

    def close(self):
        self._reset()

    def update_is_writable(self, is_writable):
        pass

    def remove_stale_sockets(self, *args, **kwargs):
        pass


class ScenarioDict(dict):
    """Dict that returns {} for any unknown key, recursively."""

    def __init__(self, data):
        def convert(v):
            if isinstance(v, abc.Mapping):
                return ScenarioDict(v)
            if isinstance(v, (str, bytes)):
                return v
            if isinstance(v, abc.Sequence):
                return [convert(item) for item in v]
            return v

        dict.__init__(self, [(k, convert(v)) for k, v in data.items()])

    def __getitem__(self, item):
        try:
            return dict.__getitem__(self, item)
        except KeyError:
            # Unlike a defaultdict, don't set the key, just return a dict.
            return ScenarioDict({})


class CompareType(object):
    """Class that compares equal to any object of the given type."""

    def __init__(self, type):
        self.type = type

    def __eq__(self, other):
        return isinstance(other, self.type)

    def __ne__(self, other):
        """Needed for Python 2."""
        return not self.__eq__(other)


class FunctionCallRecorder(object):
    """Utility class to wrap a callable and record its invocations."""

    def __init__(self, function):
        self._function = function
        self._call_list = []

    def __call__(self, *args, **kwargs):
        self._call_list.append((args, kwargs))
        return self._function(*args, **kwargs)

    def reset(self):
        """Wipes the call list."""
        self._call_list = []

    def call_list(self):
        """Returns a copy of the call list."""
        return self._call_list[:]

    @property
    def call_count(self):
        """Returns the number of times the function has been called."""
        return len(self._call_list)


class TestCreator(object):
    """Class to create test cases from specifications."""

    def __init__(self, create_test, test_class, test_path):
        """Create a TestCreator object.

        :Parameters:
          - `create_test`: callback that returns a test case. The callback
            must accept the following arguments - a dictionary containing the
            entire test specification (the `scenario_def`), a dictionary
            containing the specification for which the test case will be
            generated (the `test_def`).
          - `test_class`: the unittest.TestCase class in which to create the
            test case.
          - `test_path`: path to the directory containing the JSON files with
            the test specifications.
        """
        self._create_test = create_test
        self._test_class = test_class
        self.test_path = test_path

    def _ensure_min_max_server_version(self, scenario_def, method):
        """Test modifier that enforces a version range for the server on a
        test case."""
        if "minServerVersion" in scenario_def:
            min_ver = tuple(int(elt) for elt in scenario_def["minServerVersion"].split("."))
            if min_ver is not None:
                method = client_context.require_version_min(*min_ver)(method)

        if "maxServerVersion" in scenario_def:
            max_ver = tuple(int(elt) for elt in scenario_def["maxServerVersion"].split("."))
            if max_ver is not None:
                method = client_context.require_version_max(*max_ver)(method)

        if "serverless" in scenario_def:
            serverless = scenario_def["serverless"]
            if serverless == "require":
                serverless_satisfied = client_context.serverless
            elif serverless == "forbid":
                serverless_satisfied = not client_context.serverless
            else:  # unset or "allow"
                serverless_satisfied = True
            method = unittest.skipUnless(
                serverless_satisfied, "Serverless requirement not satisfied"
            )(method)

        return method

    @staticmethod
    def valid_topology(run_on_req):
        return client_context.is_topology_type(
            run_on_req.get("topology", ["single", "replicaset", "sharded", "load-balanced"])
        )

    @staticmethod
    def min_server_version(run_on_req):
        version = run_on_req.get("minServerVersion")
        if version:
            min_ver = tuple(int(elt) for elt in version.split("."))
            return client_context.version >= min_ver
        return True

    @staticmethod
    def max_server_version(run_on_req):
        version = run_on_req.get("maxServerVersion")
        if version:
            max_ver = tuple(int(elt) for elt in version.split("."))
            return client_context.version <= max_ver
        return True

    @staticmethod
    def valid_auth_enabled(run_on_req):
        if "authEnabled" in run_on_req:
            if run_on_req["authEnabled"]:
                return client_context.auth_enabled
            return not client_context.auth_enabled
        return True

    @staticmethod
    def serverless_ok(run_on_req):
        serverless = run_on_req["serverless"]
        if serverless == "require":
            return client_context.serverless
        elif serverless == "forbid":
            return not client_context.serverless
        else:  # unset or "allow"
            return True

    def should_run_on(self, scenario_def):
        run_on = scenario_def.get("runOn", [])
        if not run_on:
            # Always run these tests.
            return True

        for req in run_on:
            if (
                self.valid_topology(req)
                and self.min_server_version(req)
                and self.max_server_version(req)
                and self.valid_auth_enabled(req)
                and self.serverless_ok(req)
            ):
                return True
        return False

    def ensure_run_on(self, scenario_def, method):
        """Test modifier that enforces a 'runOn' on a test case."""
        return client_context._require(
            lambda: self.should_run_on(scenario_def), "runOn not satisfied", method
        )

    def tests(self, scenario_def):
        """Allow CMAP spec test to override the location of test."""
        return scenario_def["tests"]

    def create_tests(self):
        for dirpath, _, filenames in os.walk(self.test_path):
            dirname = os.path.split(dirpath)[-1]

            for filename in filenames:
                with open(os.path.join(dirpath, filename)) as scenario_stream:
                    # Use tz_aware=False to match how CodecOptions decodes
                    # dates.
                    opts = json_util.JSONOptions(tz_aware=False)
                    scenario_def = ScenarioDict(
                        json_util.loads(scenario_stream.read(), json_options=opts)
                    )

                test_type = os.path.splitext(filename)[0]

                # Construct test from scenario.
                for test_def in self.tests(scenario_def):
                    test_name = "test_%s_%s_%s" % (
                        dirname,
                        test_type.replace("-", "_").replace(".", "_"),
                        str(test_def["description"].replace(" ", "_").replace(".", "_")),
                    )

                    new_test = self._create_test(scenario_def, test_def, test_name)
                    new_test = self._ensure_min_max_server_version(scenario_def, new_test)
                    new_test = self.ensure_run_on(scenario_def, new_test)

                    new_test.__name__ = test_name
                    setattr(self._test_class, new_test.__name__, new_test)


def _connection_string(h):
    if h.startswith("mongodb://") or h.startswith("mongodb+srv://"):
        return h
    return "mongodb://%s" % (str(h),)


def _mongo_client(host, port, authenticate=True, directConnection=None, **kwargs):
    """Create a new client over SSL/TLS if necessary."""
    host = host or client_context.host
    port = port or client_context.port
    client_options: dict = client_context.default_client_options.copy()
    if client_context.replica_set_name and not directConnection:
        client_options["replicaSet"] = client_context.replica_set_name
    if directConnection is not None:
        client_options["directConnection"] = directConnection
    client_options.update(kwargs)

    uri = _connection_string(host)
    if client_context.auth_enabled and authenticate:
        # Only add the default username or password if one is not provided.
        res = parse_uri(uri)
        if (
            not res["username"]
            and not res["password"]
            and "username" not in client_options
            and "password" not in client_options
        ):
            client_options["username"] = db_user
            client_options["password"] = db_pwd

    return MongoClient(uri, port, **client_options)


def single_client_noauth(h=None, p=None, **kwargs):
    """Make a direct connection. Don't authenticate."""
    return _mongo_client(h, p, authenticate=False, directConnection=True, **kwargs)


def single_client(h=None, p=None, **kwargs):
    """Make a direct connection, and authenticate if necessary."""
    return _mongo_client(h, p, directConnection=True, **kwargs)


def rs_client_noauth(h=None, p=None, **kwargs):
    """Connect to the replica set. Don't authenticate."""
    return _mongo_client(h, p, authenticate=False, **kwargs)


def rs_client(h=None, p=None, **kwargs):
    """Connect to the replica set and authenticate if necessary."""
    return _mongo_client(h, p, **kwargs)


def rs_or_single_client_noauth(h=None, p=None, **kwargs):
    """Connect to the replica set if there is one, otherwise the standalone.

    Like rs_or_single_client, but does not authenticate.
    """
    return _mongo_client(h, p, authenticate=False, **kwargs)


def rs_or_single_client(h=None, p=None, **kwargs):
    """Connect to the replica set if there is one, otherwise the standalone.

    Authenticates if necessary.
    """
    return _mongo_client(h, p, **kwargs)


def ensure_all_connected(client):
    """Ensure that the client's connection pool has socket connections to all
    members of a replica set. Raises ConfigurationError when called with a
    non-replica set client.

    Depending on the use-case, the caller may need to clear any event listeners
    that are configured on the client.
    """
    hello = client.admin.command(HelloCompat.LEGACY_CMD)
    if "setName" not in hello:
        raise ConfigurationError("cluster is not a replica set")

    target_host_list = set(hello["hosts"])
    connected_host_list = set([hello["me"]])
    admindb = client.get_database("admin")

    # Run hello until we have connected to each host at least once.
    while connected_host_list != target_host_list:
        hello = admindb.command(HelloCompat.LEGACY_CMD, read_preference=ReadPreference.SECONDARY)
        connected_host_list.update([hello["me"]])


def one(s):
    """Get one element of a set"""
    return next(iter(s))


def oid_generated_on_process(oid):
    """Makes a determination as to whether the given ObjectId was generated
    by the current process, based on the 5-byte random number in the ObjectId.
    """
    return ObjectId._random() == oid.binary[4:9]


def delay(sec):
    return """function() { sleep(%f * 1000); return true; }""" % sec


def get_command_line(client):
    command_line = client.admin.command("getCmdLineOpts")
    assert command_line["ok"] == 1, "getCmdLineOpts() failed"
    return command_line


def camel_to_snake(camel):
    # Regex to convert CamelCase to snake_case.
    snake = re.sub("(.)([A-Z][a-z]+)", r"\1_\2", camel)
    return re.sub("([a-z0-9])([A-Z])", r"\1_\2", snake).lower()


def camel_to_upper_camel(camel):
    return camel[0].upper() + camel[1:]


def camel_to_snake_args(arguments):
    for arg_name in list(arguments):
        c2s = camel_to_snake(arg_name)
        arguments[c2s] = arguments.pop(arg_name)
    return arguments


def snake_to_camel(snake):
    # Regex to convert snake_case to lowerCamelCase.
    return re.sub(r"_([a-z])", lambda m: m.group(1).upper(), snake)


def parse_collection_options(opts):
    if "readPreference" in opts:
        opts["read_preference"] = parse_read_preference(opts.pop("readPreference"))

    if "writeConcern" in opts:
        opts["write_concern"] = WriteConcern(**dict(opts.pop("writeConcern")))

    if "readConcern" in opts:
        opts["read_concern"] = ReadConcern(**dict(opts.pop("readConcern")))

    if "timeoutMS" in opts:
        opts["timeout"] = int(opts.pop("timeoutMS")) / 1000.0
    return opts


def server_started_with_option(client, cmdline_opt, config_opt):
    """Check if the server was started with a particular option.

    :Parameters:
      - `cmdline_opt`: The command line option (i.e. --nojournal)
      - `config_opt`: The config file option (i.e. nojournal)
    """
    command_line = get_command_line(client)
    if "parsed" in command_line:
        parsed = command_line["parsed"]
        if config_opt in parsed:
            return parsed[config_opt]
    argv = command_line["argv"]
    return cmdline_opt in argv


def server_started_with_auth(client):
    try:
        command_line = get_command_line(client)
    except OperationFailure as e:
        msg = e.details.get("errmsg", "")  # type: ignore
        if e.code == 13 or "unauthorized" in msg or "login" in msg:
            # Unauthorized.
            return True
        raise

    # MongoDB >= 2.0
    if "parsed" in command_line:
        parsed = command_line["parsed"]
        # MongoDB >= 2.6
        if "security" in parsed:
            security = parsed["security"]
            # >= rc3
            if "authorization" in security:
                return security["authorization"] == "enabled"
            # < rc3
            return security.get("auth", False) or bool(security.get("keyFile"))
        return parsed.get("auth", False) or bool(parsed.get("keyFile"))
    # Legacy
    argv = command_line["argv"]
    return "--auth" in argv or "--keyFile" in argv


def drop_collections(db):
    # Drop all non-system collections in this database.
    for coll in db.list_collection_names(filter={"name": {"$regex": r"^(?!system\.)"}}):
        db.drop_collection(coll)


def remove_all_users(db):
    db.command("dropAllUsersFromDatabase", 1, writeConcern={"w": client_context.w})


def joinall(threads):
    """Join threads with a 5-minute timeout, assert joins succeeded"""
    for t in threads:
        t.join(300)
        assert not t.is_alive(), "Thread %s hung" % t


def connected(client):
    """Convenience to wait for a newly-constructed client to connect."""
    with warnings.catch_warnings():
        # Ignore warning that ping is always routed to primary even
        # if client's read preference isn't PRIMARY.
        warnings.simplefilter("ignore", UserWarning)
        client.admin.command("ping")  # Force connection.

    return client


def wait_until(predicate, success_description, timeout=10):
    """Wait up to 10 seconds (by default) for predicate to be true.

    E.g.:

        wait_until(lambda: client.primary == ('a', 1),
                   'connect to the primary')

    If the lambda-expression isn't true after 10 seconds, we raise
    AssertionError("Didn't ever connect to the primary").

    Returns the predicate's first true value.
    """
    start = time.time()
    interval = min(float(timeout) / 100, 0.1)
    while True:
        retval = predicate()
        if retval:
            return retval

        if time.time() - start > timeout:
            raise AssertionError("Didn't ever %s" % success_description)

        time.sleep(interval)


def repl_set_step_down(client, **kwargs):
    """Run replSetStepDown, first unfreezing a secondary with replSetFreeze."""
    cmd = SON([("replSetStepDown", 1)])
    cmd.update(kwargs)

    # Unfreeze a secondary to ensure a speedy election.
    client.admin.command("replSetFreeze", 0, read_preference=ReadPreference.SECONDARY)
    client.admin.command(cmd)


def is_mongos(client):
    res = client.admin.command(HelloCompat.LEGACY_CMD)
    return res.get("msg", "") == "isdbgrid"


def assertRaisesExactly(cls, fn, *args, **kwargs):
    """
    Unlike the standard assertRaises, this checks that a function raises a
    specific class of exception, and not a subclass. E.g., check that
    MongoClient() raises ConnectionFailure but not its subclass, AutoReconnect.
    """
    try:
        fn(*args, **kwargs)
    except Exception as e:
        assert e.__class__ == cls, "got %s, expected %s" % (e.__class__.__name__, cls.__name__)
    else:
        raise AssertionError("%s not raised" % cls)


@contextlib.contextmanager
def _ignore_deprecations():
    with warnings.catch_warnings():
        warnings.simplefilter("ignore", DeprecationWarning)
        yield


def ignore_deprecations(wrapped=None):
    """A context manager or a decorator."""
    if wrapped:

        @functools.wraps(wrapped)
        def wrapper(*args, **kwargs):
            with _ignore_deprecations():
                return wrapped(*args, **kwargs)

        return wrapper

    else:
        return _ignore_deprecations()


class DeprecationFilter(object):
    def __init__(self, action="ignore"):
        """Start filtering deprecations."""
        self.warn_context = warnings.catch_warnings()
        self.warn_context.__enter__()
        warnings.simplefilter(action, DeprecationWarning)

    def stop(self):
        """Stop filtering deprecations."""
        self.warn_context.__exit__()  # type: ignore
        self.warn_context = None  # type: ignore


def get_pool(client):
    """Get the standalone, primary, or mongos pool."""
    topology = client._get_topology()
    server = topology.select_server(writable_server_selector)
    return server.pool


def get_pools(client):
    """Get all pools."""
    return [server.pool for server in client._get_topology().select_servers(any_server_selector)]


# Constants for run_threads and lazy_client_trial.
NTRIALS = 5
NTHREADS = 10


def run_threads(collection, target):
    """Run a target function in many threads.

    target is a function taking a Collection and an integer.
    """
    threads = []
    for i in range(NTHREADS):
        bound_target = partial(target, collection, i)
        threads.append(threading.Thread(target=bound_target))

    for t in threads:
        t.start()

    for t in threads:
        t.join(60)
        assert not t.is_alive()


@contextlib.contextmanager
def frequent_thread_switches():
    """Make concurrency bugs more likely to manifest."""
    interval = sys.getswitchinterval()
    sys.setswitchinterval(1e-6)

    try:
        yield
    finally:
        sys.setswitchinterval(interval)


def lazy_client_trial(reset, target, test, get_client):
    """Test concurrent operations on a lazily-connecting client.

    `reset` takes a collection and resets it for the next trial.

    `target` takes a lazily-connecting collection and an index from
    0 to NTHREADS, and performs some operation, e.g. an insert.

    `test` takes the lazily-connecting collection and asserts a
    post-condition to prove `target` succeeded.
    """
    collection = client_context.client.pymongo_test.test

    with frequent_thread_switches():
        for i in range(NTRIALS):
            reset(collection)
            lazy_client = get_client()
            lazy_collection = lazy_client.pymongo_test.test
            run_threads(lazy_collection, target)
            test(lazy_collection)


def gevent_monkey_patched():
    """Check if gevent's monkey patching is active."""
    try:
        import socket

        import gevent.socket

        return socket.socket is gevent.socket.socket
    except ImportError:
        return False


def eventlet_monkey_patched():
    """Check if eventlet's monkey patching is active."""
    import threading

    return threading.current_thread.__module__ == "eventlet.green.threading"


def is_greenthread_patched():
    return gevent_monkey_patched() or eventlet_monkey_patched()


def disable_replication(client):
    """Disable replication on all secondaries."""
    for host, port in client.secondaries:
        secondary = single_client(host, port)
        secondary.admin.command("configureFailPoint", "stopReplProducer", mode="alwaysOn")


def enable_replication(client):
    """Enable replication on all secondaries."""
    for host, port in client.secondaries:
        secondary = single_client(host, port)
        secondary.admin.command("configureFailPoint", "stopReplProducer", mode="off")


class ExceptionCatchingThread(threading.Thread):
    """A thread that stores any exception encountered from run()."""

    def __init__(self, *args, **kwargs):
        self.exc = None
        super(ExceptionCatchingThread, self).__init__(*args, **kwargs)

    def run(self):
        try:
            super(ExceptionCatchingThread, self).run()
        except BaseException as exc:
            self.exc = exc
            raise


def parse_read_preference(pref):
    # Make first letter lowercase to match read_pref's modes.
    mode_string = pref.get("mode", "primary")
    mode_string = mode_string[:1].lower() + mode_string[1:]
    mode = read_preferences.read_pref_mode_from_name(mode_string)
    max_staleness = pref.get("maxStalenessSeconds", -1)
    tag_sets = pref.get("tag_sets")
    return read_preferences.make_read_preference(
        mode, tag_sets=tag_sets, max_staleness=max_staleness
    )


def server_name_to_type(name):
    """Convert a ServerType name to the corresponding value. For SDAM tests."""
    # Special case, some tests in the spec include the PossiblePrimary
    # type, but only single-threaded drivers need that type. We call
    # possible primaries Unknown.
    if name == "PossiblePrimary":
        return SERVER_TYPE.Unknown
    return getattr(SERVER_TYPE, name)


def cat_files(dest, *sources):
    """Cat multiple files into dest."""
    with open(dest, "wb") as fdst:
        for src in sources:
            with open(src, "rb") as fsrc:
                shutil.copyfileobj(fsrc, fdst)


@contextlib.contextmanager
def assertion_context(msg):
    """A context manager that adds info to an assertion failure."""
    try:
        yield
    except AssertionError as exc:
        msg = "%s (%s)" % (exc, msg)
        exc_type, exc_val, exc_tb = sys.exc_info()
        assert exc_type is not None
        raise exc_type(exc_val).with_traceback(exc_tb)


def parse_spec_options(opts):
    if "readPreference" in opts:
        opts["read_preference"] = parse_read_preference(opts.pop("readPreference"))

    if "writeConcern" in opts:
        opts["write_concern"] = WriteConcern(**dict(opts.pop("writeConcern")))

    if "readConcern" in opts:
        opts["read_concern"] = ReadConcern(**dict(opts.pop("readConcern")))

    if "timeoutMS" in opts:
        assert isinstance(opts["timeoutMS"], int)
        opts["timeout"] = int(opts.pop("timeoutMS")) / 1000.0

    if "maxTimeMS" in opts:
        opts["max_time_ms"] = opts.pop("maxTimeMS")

    if "maxCommitTimeMS" in opts:
        opts["max_commit_time_ms"] = opts.pop("maxCommitTimeMS")

    if "hint" in opts:
        hint = opts.pop("hint")
        if not isinstance(hint, str):
            hint = list(hint.items())
        opts["hint"] = hint

    # Properly format 'hint' arguments for the Bulk API tests.
    if "requests" in opts:
        reqs = opts.pop("requests")
        for req in reqs:
            if "name" in req:
                # CRUD v2 format
                args = req.pop("arguments", {})
                if "hint" in args:
                    hint = args.pop("hint")
                    if not isinstance(hint, str):
                        hint = list(hint.items())
                    args["hint"] = hint
                req["arguments"] = args
            else:
                # Unified test format
                bulk_model, spec = next(iter(req.items()))
                if "hint" in spec:
                    hint = spec.pop("hint")
                    if not isinstance(hint, str):
                        hint = list(hint.items())
                    spec["hint"] = hint
        opts["requests"] = reqs

    return dict(opts)


def prepare_spec_arguments(spec, arguments, opname, entity_map, with_txn_callback):
    for arg_name in list(arguments):
        c2s = camel_to_snake(arg_name)
        # PyMongo accepts sort as list of tuples.
        if arg_name == "sort":
            sort_dict = arguments[arg_name]
            arguments[arg_name] = list(sort_dict.items())
        # Named "key" instead not fieldName.
        if arg_name == "fieldName":
            arguments["key"] = arguments.pop(arg_name)
        # Aggregate uses "batchSize", while find uses batch_size.
        elif (arg_name == "batchSize" or arg_name == "allowDiskUse") and opname == "aggregate":
            continue
        elif arg_name == "timeoutMode":
            raise unittest.SkipTest("PyMongo does not support timeoutMode")
        # Requires boolean returnDocument.
        elif arg_name == "returnDocument":
            arguments[c2s] = getattr(ReturnDocument, arguments.pop(arg_name).upper())
        elif c2s == "requests":
            # Parse each request into a bulk write model.
            requests = []
            for request in arguments["requests"]:
                if "name" in request:
                    # CRUD v2 format
                    bulk_model = camel_to_upper_camel(request["name"])
                    bulk_class = getattr(operations, bulk_model)
                    bulk_arguments = camel_to_snake_args(request["arguments"])
                else:
                    # Unified test format
                    bulk_model, spec = next(iter(request.items()))
                    bulk_class = getattr(operations, camel_to_upper_camel(bulk_model))
                    bulk_arguments = camel_to_snake_args(spec)
                requests.append(bulk_class(**dict(bulk_arguments)))
            arguments["requests"] = requests
        elif arg_name == "session":
            arguments["session"] = entity_map[arguments["session"]]
        elif opname == "open_download_stream" and arg_name == "id":
            arguments["file_id"] = arguments.pop(arg_name)
        elif opname != "find" and c2s == "max_time_ms":
            # find is the only method that accepts snake_case max_time_ms.
            # All other methods take kwargs which must use the server's
            # camelCase maxTimeMS. See PYTHON-1855.
            arguments["maxTimeMS"] = arguments.pop("max_time_ms")
        elif opname == "with_transaction" and arg_name == "callback":
            if "operations" in arguments[arg_name]:
                # CRUD v2 format
                callback_ops = arguments[arg_name]["operations"]
            else:
                # Unified test format
                callback_ops = arguments[arg_name]
            arguments["callback"] = lambda _: with_txn_callback(copy.deepcopy(callback_ops))
        elif opname == "drop_collection" and arg_name == "collection":
            arguments["name_or_collection"] = arguments.pop(arg_name)
        elif opname == "create_collection":
            if arg_name == "collection":
                arguments["name"] = arguments.pop(arg_name)
            # Any other arguments to create_collection are passed through
            # **kwargs.
        elif opname == "create_index" and arg_name == "keys":
            arguments["keys"] = list(arguments.pop(arg_name).items())
        elif opname == "drop_index" and arg_name == "name":
            arguments["index_or_name"] = arguments.pop(arg_name)
        elif opname == "rename" and arg_name == "to":
            arguments["new_name"] = arguments.pop(arg_name)
        elif arg_name == "cursorType":
            cursor_type = arguments.pop(arg_name)
            if cursor_type == "tailable":
                arguments["cursor_type"] = CursorType.TAILABLE
            elif cursor_type == "tailableAwait":
                arguments["cursor_type"] = CursorType.TAILABLE
            else:
                assert False, f"Unsupported cursorType: {cursor_type}"
        else:
            arguments[c2s] = arguments.pop(arg_name)<|MERGE_RESOLUTION|>--- conflicted
+++ resolved
@@ -38,10 +38,7 @@
 from pymongo.cursor import CursorType
 from pymongo.errors import ConfigurationError, OperationFailure
 from pymongo.hello import HelloCompat
-<<<<<<< HEAD
 from pymongo.lock import _ForkLock
-from pymongo.monitoring import _SENSITIVE_COMMANDS
-=======
 from pymongo.monitoring import (
     _SENSITIVE_COMMANDS,
     ConnectionCheckedInEvent,
@@ -56,7 +53,6 @@
     PoolCreatedEvent,
     PoolReadyEvent,
 )
->>>>>>> d2b95d1b
 from pymongo.pool import _CancellationContext, _PoolGeneration
 from pymongo.read_concern import ReadConcern
 from pymongo.read_preferences import ReadPreference
